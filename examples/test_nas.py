--- conflicted
+++ resolved
@@ -27,12 +27,8 @@
             feval=['acc'],
             loss="nll_loss",
             lr_scheduler_type=None,),
-<<<<<<< HEAD
         nas_algorithms=[Enas()],
-        #nas_algorithms=[Darts(num_epochs=1)],
-=======
-        nas_algorithms=[Darts(num_epochs=200)],
->>>>>>> 2b343dca
+        #nas_algorithms=[Darts(num_epochs=200)],
         nas_spaces=[SinglePathNodeClassificationSpace(hidden_dim=16, ops=[GCNConv, GCNConv])],
         nas_estimators=[OneShotEstimator()]
     )
