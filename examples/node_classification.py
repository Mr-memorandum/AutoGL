--- conflicted
+++ resolved
@@ -38,12 +38,6 @@
         help="config to use",
     )
     # following arguments will override parameters in the config file
-<<<<<<< HEAD
-    parser.add_argument('--hpo', type=str, default='test')
-    parser.add_argument('--max_eval', type=int, default=5)
-    parser.add_argument('--seed', type=int, default=0)
-    parser.add_argument('--device', default=0, type=int)
-=======
     parser.add_argument("--hpo", type=str, default="tpe", help="hpo methods")
     parser.add_argument(
         "--max_eval", type=int, default=50, help="max hpo evaluation times"
@@ -51,7 +45,6 @@
     parser.add_argument("--seed", type=int, default=0, help="random seed")
     parser.add_argument("--device", default=0, type=int, help="GPU device")
 
->>>>>>> ba81889c
     args = parser.parse_args()
     if torch.cuda.is_available():
         torch.cuda.set_device(args.device)
